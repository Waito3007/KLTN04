--- conflicted
+++ resolved
@@ -77,36 +77,12 @@
   const [totalCommits, setTotalCommits] = useState(0);
 
   useEffect(() => {
-<<<<<<< HEAD
-    if (!branch) return;
-
-    const token = localStorage.getItem("access_token");
-    if (!token) return;    const fetchCommits = async () => {
-      try {        const response = await axios.get(
-          buildApiUrl(`/github/${owner}/${repo}/branches/${encodeURIComponent(branch)}/commits`),
-          {
-            headers: {
-              Authorization: `token ${token}`,
-            },
-          }
-        );
-        
-        // Backend trả về object với commits array trong property "commits"
-        const commitsData = response.data.commits || response.data;
-        setCommits(Array.isArray(commitsData) ? commitsData : []);
-      } catch (err) {
-        console.error(err);
-        message.error("Lỗi khi lấy danh sách commit");
-      } finally {
-        setLoading(false);
-=======
     let commitsToFilter = [];
 
     if (selectedMember) {
       // Member-specific commits
       if (memberCommits && memberCommits.commits) {
         commitsToFilter = memberCommits.commits;
->>>>>>> 6d7216ba
       }
     } else if (allRepoCommits) {
       // All repo commits
