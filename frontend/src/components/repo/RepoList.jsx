import { useEffect, useState } from "react";
<<<<<<< HEAD
import { 
  Avatar, 
  Typography, 
  Spin, 
  message, 
  Card, 
  Tag, 
  Pagination,
  Space
} from "antd";
import { useNavigate } from "react-router-dom";
import { 
  GithubOutlined, 
  StarFilled, 
  EyeFilled, 
  ForkOutlined, 
  CalendarOutlined 
} from "@ant-design/icons";
import styled from "styled-components";
import axios from "axios";
import AnalyzeGitHubCommits from '../commits/AnalyzeGitHubCommits';
=======
import { Avatar, Typography, Spin, message, Card, Tag, Pagination } from "antd";
import { useNavigate } from "react-router-dom";
import { GithubOutlined, StarFilled, EyeFilled, ForkOutlined, CalendarOutlined } from "@ant-design/icons";
import styled from "styled-components";
import axios from "axios";
>>>>>>> 1f541f69

const { Title, Text } = Typography;

const RepoContainer = styled.div`
  max-width: 900px;
  margin: 0 auto;
  padding: 24px;
`;

const RepoCard = styled(Card)`
  margin-bottom: 20px;
  border-radius: 12px;
  box-shadow: 0 4px 12px rgba(0, 0, 0, 0.08);
  transition: all 0.3s cubic-bezier(0.25, 0.8, 0.25, 1);
  cursor: pointer;
  border: none;
  
  &:hover {
    box-shadow: 0 8px 24px rgba(0, 0, 0, 0.15);
    transform: translateY(-5px);
  }
`;

const RepoHeader = styled.div`
  display: flex;
  align-items: flex-start;
  margin-bottom: 12px;
`;

const RepoTitle = styled.div`
  flex: 1;
  min-width: 0;
`;

const RepoName = styled(Text)`
  display: block;
  font-size: 18px;
  font-weight: 600;
  color: #24292e;
  white-space: nowrap;
  overflow: hidden;
  text-overflow: ellipsis;
`;

const RepoDescription = styled(Text)`
  display: -webkit-box;
  -webkit-line-clamp: 2;
  -webkit-box-orient: vertical;
  overflow: hidden;
  color: #586069;
  margin: 8px 0;
`;

const RepoMeta = styled.div`
  display: flex;
  flex-wrap: wrap;
  gap: 16px;
  margin-top: 16px;
  align-items: center;
`;

const MetaItem = styled.div`
  display: flex;
  align-items: center;
  gap: 6px;
  font-size: 14px;
  color: #586069;
`;

const StyledPagination = styled(Pagination)`
  margin-top: 32px;
  text-align: center;
  
  .ant-pagination-item-active {
    border-color: #1890ff;
    background: #1890ff;
    
    a {
      color: white;
    }
  }
`;

const HighlightTag = styled(Tag)`
  font-weight: 500;
  border-radius: 12px;
  padding: 0 10px;
`;

const RepoList = () => {
  const [repos, setRepos] = useState([]);
  const [loading, setLoading] = useState(true);
  const [currentPage, setCurrentPage] = useState(1);
  const [totalRepos, setTotalRepos] = useState(0);
  const navigate = useNavigate();
  const pageSize = 8;

  useEffect(() => {
    const fetchRepos = async () => {
      const token = localStorage.getItem("access_token");
      if (!token) return message.error("Vui lòng đăng nhập lại!");

      try {
        setLoading(true);
        const response = await axios.get("http://localhost:8000/api/github/repos", {
          headers: { Authorization: `token ${token}` },
<<<<<<< HEAD
          params: { sort: 'updated', direction: 'desc' }
        });
        
=======
          params: { sort: 'updated', direction: 'desc' } // Sắp xếp theo mới nhất
        });
        
        // Sắp xếp lại để đảm bảo mới nhất lên đầu
>>>>>>> 1f541f69
        const sortedRepos = response.data.sort((a, b) => 
          new Date(b.updated_at) - new Date(a.updated_at)
        );
        
        setRepos(sortedRepos);
        setTotalRepos(sortedRepos.length);
      } catch (error) {
        message.error("Không thể tải danh sách repository!");
        console.error(error);
      } finally {
        setLoading(false);
      }
    };

    fetchRepos();
  }, []);

  const formatDate = (dateString) => {
    return new Date(dateString).toLocaleDateString('vi-VN', {
      day: '2-digit',
      month: '2-digit',
      year: 'numeric'
    });
  };

  const paginatedRepos = repos.slice(
    (currentPage - 1) * pageSize,
    currentPage * pageSize
  );

  if (loading) {
    return (
      <div style={{ display: 'flex', justifyContent: 'center', marginTop: '100px' }}>
        <Spin tip="Đang tải dữ liệu..." size="large" />
      </div>
    );
  }

  return (
    <RepoContainer>
      <div style={{ display: 'flex', justifyContent: 'space-between', alignItems: 'center', marginBottom: '24px' }}>
        <Title level={2} style={{ margin: 0, color: '#24292e' }}>
          <GithubOutlined style={{ marginRight: '12px', color: '#1890ff' }} />
          GitHub Repositories
        </Title>
        <Text strong style={{ fontSize: '16px' }}>
          Tổng cộng: {totalRepos} repositories
        </Text>
      </div>

      {paginatedRepos.map((repo) => (
<<<<<<< HEAD
        <RepoCard key={repo.id} onClick={() => navigate(`/repo/${repo.owner.login}/${repo.name}`)}>
=======
        <RepoCard 
          key={repo.id} 
          onClick={() => navigate(`/repo/${repo.owner.login}/${repo.name}`)}
        >
>>>>>>> 1f541f69
          <RepoHeader>
            <Avatar 
              src={repo.owner.avatar_url} 
              size={48}
              style={{ marginRight: '16px', flexShrink: 0 }}
            />
            <RepoTitle>
              <div style={{ display: 'flex', alignItems: 'center' }}>
                <RepoName>{repo.name}</RepoName>
                {repo.private ? (
                  <HighlightTag color="error" style={{ marginLeft: '12px' }}>
                    Private
                  </HighlightTag>
                ) : (
                  <HighlightTag color="success" style={{ marginLeft: '12px' }}>
                    Public
                  </HighlightTag>
                )}
              </div>
              
              <RepoDescription type="secondary">
                {repo.description || "Không có mô tả"}
              </RepoDescription>
            </RepoTitle>
          </RepoHeader>

          <RepoMeta>
<<<<<<< HEAD
            <Space size="middle">
              <MetaItem>
                <StarFilled style={{ color: '#ffc53d' }} />
                <Text strong>{repo.stargazers_count}</Text>
              </MetaItem>
              
              <MetaItem>
                <EyeFilled style={{ color: '#1890ff' }} />
                <Text strong>{repo.watchers_count}</Text>
              </MetaItem>
              
              <MetaItem>
                <ForkOutlined style={{ color: '#73d13d' }} />
                <Text strong>{repo.forks_count}</Text>
              </MetaItem>
              
              {repo.language && (
                <MetaItem>
                  <div style={{
                    width: 12,
                    height: 12,
                    borderRadius: '50%',
                    backgroundColor: '#1890ff',
                    marginRight: 6
                  }} />
                  <Text>{repo.language}</Text>
                </MetaItem>
              )}
            </Space>

            <Space size="middle" style={{ marginLeft: 'auto' }}>
              <MetaItem>
                <CalendarOutlined />
                <Text>{formatDate(repo.updated_at)}</Text>
              </MetaItem>
              
              {/* Thêm AnalyzeGitHubCommits ở đây */}
              <div onClick={(e) => e.stopPropagation()}>
                <AnalyzeGitHubCommits repo={repo} />
              </div>
            </Space>
=======
            <MetaItem>
              <StarFilled style={{ color: '#ffc53d' }} />
              <Text strong>{repo.stargazers_count}</Text>
              <Text>stars</Text>
            </MetaItem>
            
            <MetaItem>
              <EyeFilled style={{ color: '#1890ff' }} />
              <Text strong>{repo.watchers_count}</Text>
              <Text>watchers</Text>
            </MetaItem>
            
            <MetaItem>
              <ForkOutlined style={{ color: '#73d13d' }} />
              <Text strong>{repo.forks_count}</Text>
              <Text>forks</Text>
            </MetaItem>
            
            {repo.language && (
              <MetaItem>
                <div style={{
                  width: 12,
                  height: 12,
                  borderRadius: '50%',
                  backgroundColor: '#1890ff',
                  marginRight: 6
                }} />
                <Text>{repo.language}</Text>
              </MetaItem>
            )}
            
            <MetaItem style={{ marginLeft: 'auto' }}>
              <CalendarOutlined />
              <Text>Cập nhật: {formatDate(repo.updated_at)}</Text>
            </MetaItem>
>>>>>>> 1f541f69
          </RepoMeta>
        </RepoCard>
      ))}

      <StyledPagination
        current={currentPage}
        pageSize={pageSize}
        total={totalRepos}
        onChange={(page) => setCurrentPage(page)}
        showSizeChanger={false}
        showQuickJumper
      />
    </RepoContainer>
  );
};

export default RepoList;<|MERGE_RESOLUTION|>--- conflicted
+++ resolved
@@ -1,33 +1,9 @@
 import { useEffect, useState } from "react";
-<<<<<<< HEAD
-import { 
-  Avatar, 
-  Typography, 
-  Spin, 
-  message, 
-  Card, 
-  Tag, 
-  Pagination,
-  Space
-} from "antd";
-import { useNavigate } from "react-router-dom";
-import { 
-  GithubOutlined, 
-  StarFilled, 
-  EyeFilled, 
-  ForkOutlined, 
-  CalendarOutlined 
-} from "@ant-design/icons";
-import styled from "styled-components";
-import axios from "axios";
-import AnalyzeGitHubCommits from '../commits/AnalyzeGitHubCommits';
-=======
 import { Avatar, Typography, Spin, message, Card, Tag, Pagination } from "antd";
 import { useNavigate } from "react-router-dom";
 import { GithubOutlined, StarFilled, EyeFilled, ForkOutlined, CalendarOutlined } from "@ant-design/icons";
 import styled from "styled-components";
 import axios from "axios";
->>>>>>> 1f541f69
 
 const { Title, Text } = Typography;
 
@@ -134,16 +110,10 @@
         setLoading(true);
         const response = await axios.get("http://localhost:8000/api/github/repos", {
           headers: { Authorization: `token ${token}` },
-<<<<<<< HEAD
-          params: { sort: 'updated', direction: 'desc' }
-        });
-        
-=======
           params: { sort: 'updated', direction: 'desc' } // Sắp xếp theo mới nhất
         });
         
         // Sắp xếp lại để đảm bảo mới nhất lên đầu
->>>>>>> 1f541f69
         const sortedRepos = response.data.sort((a, b) => 
           new Date(b.updated_at) - new Date(a.updated_at)
         );
@@ -195,14 +165,10 @@
       </div>
 
       {paginatedRepos.map((repo) => (
-<<<<<<< HEAD
-        <RepoCard key={repo.id} onClick={() => navigate(`/repo/${repo.owner.login}/${repo.name}`)}>
-=======
         <RepoCard 
           key={repo.id} 
           onClick={() => navigate(`/repo/${repo.owner.login}/${repo.name}`)}
         >
->>>>>>> 1f541f69
           <RepoHeader>
             <Avatar 
               src={repo.owner.avatar_url} 
@@ -230,49 +196,6 @@
           </RepoHeader>
 
           <RepoMeta>
-<<<<<<< HEAD
-            <Space size="middle">
-              <MetaItem>
-                <StarFilled style={{ color: '#ffc53d' }} />
-                <Text strong>{repo.stargazers_count}</Text>
-              </MetaItem>
-              
-              <MetaItem>
-                <EyeFilled style={{ color: '#1890ff' }} />
-                <Text strong>{repo.watchers_count}</Text>
-              </MetaItem>
-              
-              <MetaItem>
-                <ForkOutlined style={{ color: '#73d13d' }} />
-                <Text strong>{repo.forks_count}</Text>
-              </MetaItem>
-              
-              {repo.language && (
-                <MetaItem>
-                  <div style={{
-                    width: 12,
-                    height: 12,
-                    borderRadius: '50%',
-                    backgroundColor: '#1890ff',
-                    marginRight: 6
-                  }} />
-                  <Text>{repo.language}</Text>
-                </MetaItem>
-              )}
-            </Space>
-
-            <Space size="middle" style={{ marginLeft: 'auto' }}>
-              <MetaItem>
-                <CalendarOutlined />
-                <Text>{formatDate(repo.updated_at)}</Text>
-              </MetaItem>
-              
-              {/* Thêm AnalyzeGitHubCommits ở đây */}
-              <div onClick={(e) => e.stopPropagation()}>
-                <AnalyzeGitHubCommits repo={repo} />
-              </div>
-            </Space>
-=======
             <MetaItem>
               <StarFilled style={{ color: '#ffc53d' }} />
               <Text strong>{repo.stargazers_count}</Text>
@@ -308,7 +231,6 @@
               <CalendarOutlined />
               <Text>Cập nhật: {formatDate(repo.updated_at)}</Text>
             </MetaItem>
->>>>>>> 1f541f69
           </RepoMeta>
         </RepoCard>
       ))}
