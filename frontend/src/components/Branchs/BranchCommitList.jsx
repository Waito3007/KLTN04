--- conflicted
+++ resolved
@@ -156,16 +156,11 @@
       return;
     }    setLoading(true);
     try {
-<<<<<<< HEAD
-      const offset = (pagination.current - 1) * pagination.pageSize;      const response = await axios.get(
-        buildApiUrl(`/commits/${owner}/${repo}/branches/${selectedBranch}/commits?limit=${pagination.pageSize}&offset=${offset}`),
-=======
       const offset = (pagination.current - 1) * pagination.pageSize;
       console.log(`Fetching commits from DB: page=${pagination.current}, pageSize=${pagination.pageSize}, offset=${offset}`); // Debug log
       
       const response = await axios.get(
         `http://localhost:8000/api/commits/${owner}/${repo}/branches/${selectedBranch}/commits?limit=${pagination.pageSize}&offset=${offset}`,
->>>>>>> 6d7216ba
         {
           headers: {
             Authorization: `token ${token}`,
