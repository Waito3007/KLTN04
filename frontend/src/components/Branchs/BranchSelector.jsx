--- conflicted
+++ resolved
@@ -186,14 +186,9 @@
     }
 
     setSyncLoading(true);
-<<<<<<< HEAD
-    try {      const response = await axios.post(
-        buildApiUrl(`/github/${owner}/${repo}/branches/${selectedBranch}/sync-commits?include_stats=true&per_page=100&max_pages=5`),
-=======
     try {
       const response = await axios.post(
         `http://localhost:8000/api/github/${owner}/${repo}/branches/${selectedBranch}/sync-commits?include_stats=true&per_page=100&max_pages=5&include_diff=true`,
->>>>>>> 6d7216ba
         {},
         {
           headers: {
