--- conflicted
+++ resolved
@@ -108,12 +108,9 @@
 
         return resp.json()
 
-<<<<<<< HEAD
 def get_db():
     return database
 
-=======
->>>>>>> 1edfa8dc
 @github_router.get("/github/{owner}/{repo}/commits")
 async def get_commits_from_db(owner: str, repo: str, db: AsyncSession = Depends(get_db)):
     repo_id = await get_repo_id_by_owner_and_name(owner, repo)
@@ -147,6 +144,7 @@
         raise HTTPException(status_code=401, detail="Missing or invalid token")
 
     # Lấy commit từ GitHub API
+    # Lấy commit từ GitHub API
     async with httpx.AsyncClient() as client:
         url = f"https://api.github.com/repos/{owner}/{repo}/commits?sha={branch}"
         headers = {"Authorization": token}
@@ -154,17 +152,23 @@
         if resp.status_code != 200:
             raise HTTPException(status_code=resp.status_code, detail=resp.text)
 
+
         commit_list = resp.json()
 
+    # Lưu commit vào database
     # Lưu commit vào database
     repo_id = await get_repo_id_by_owner_and_name(owner, repo)
     if not repo_id:
         raise HTTPException(status_code=404, detail="Repository not found")
+        raise HTTPException(status_code=404, detail="Repository not found")
 
     for commit in commit_list:
         commit_data = {
             "sha": commit["sha"],
             "message": commit["commit"]["message"],
+            "author_name": commit["commit"]["author"]["name"],
+            "author_email": commit["commit"]["author"]["email"],
+            "date": commit["commit"]["author"]["date"],
             "author_name": commit["commit"]["author"]["name"],
             "author_email": commit["commit"]["author"]["email"],
             "date": commit["commit"]["author"]["date"],
